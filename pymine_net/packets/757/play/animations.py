"""Contains animation packets."""

from __future__ import annotations

from pymine_net.types.packet import ClientBoundPacket, ServerBoundPacket
from pymine_net.types.buffer import Buffer

__all__ = (
    "PlayEntityAnimation",
    "PlayBlockBreakAnimation",
    "PlayAnimationServerBound",
    "PlayOpenBook",
)


class PlayEntityAnimation(ClientBoundPacket):
    """Sent whenever an entity should change animation. (Server -> Client)

    :param int entity_id: Entity ID of the digging entity.
    :param int animation: Value 0-5 which correspond to a specific animation (https://wiki.vg/Protocol#Entity_Animation_.28clientbound.29).
    :ivar int id: Unique packet ID.
    :ivar entity_id:
    :ivar animation:
    """

    id = 0x06

    def __init__(self, entity_id: int, animation: int):
        super().__init__()

        self.entity_id = entity_id
        self.animation = animation

    def pack(self) -> Buffer:
        return Buffer().write_varint(self.entity_id).write("B", self.animation)


<<<<<<< HEAD
=======
# vvv not confident about this one, pls check :) -emerald
>>>>>>> 8d0f3aef
class PlayBlockBreakAnimation(ClientBoundPacket):
    """Sent to play a block breaking animation. (Server -> Client)

    :param int entity_id: Entity ID of the entity which broke the block, or random.
    :param int x: The x coordinate of the location to play the animation.
    :param int y: The y coordinate of the location to play the animation.
    :param int z: The z coordinate of the location to play the animation.
    :param int stage: Stage from 0-9 in the breaking animation.
    :ivar int id: Unique packet ID.
    :ivar entity_id:
    :ivar x:
    :ivar y:
    :ivar z:
    :ivar stage:
    """

    id = 0x09

    def __init__(self, entity_id: int, x: int, y: int, z: int, stage: int):
        super().__init__()

        self.entity_id = entity_id
        self.x, self.y, self.z = x, y, z
        self.stage = stage

    def pack(self) -> Buffer:
        return (
            Buffer()
            .write_varint(self.entity_id)
            .write_position(self.x, self.y, self.z)
            .write("b", self.stage)
        )

#vvv not confident about this one, pls check :) -emerald
class PlayAnimationServerBound(ServerBoundPacket):
    """Sent when a client's arm swings. (Client -> Server)

    :param int hand: Either main hand (0) or offhand (1).
    :ivar int id: Unique packet ID.
    :ivar hand:
    """

    id = 0x2C

    def __init__(self, hand: int):
        super().__init__()

        self.hand = hand

    @classmethod
    def unpack(cls, buf: Buffer) -> PlayAnimationServerBound:
        return cls(buf.read_varint())


class PlayOpenBook(ClientBoundPacket):
    """Sent when a player right clicks a signed book. (Server -> Client)

    :param int hand: The hand used, either main (0) or offhand (1).
    :ivar int id: Unique packet ID.
    :ivar hand:
    """

    id = 0x2D

    def __init__(self, hand: int) -> None:
        super().__init__()

        self.hand = hand

    def pack(self) -> Buffer():
        return Buffer().write_varint(self.hand)<|MERGE_RESOLUTION|>--- conflicted
+++ resolved
@@ -34,11 +34,7 @@
     def pack(self) -> Buffer:
         return Buffer().write_varint(self.entity_id).write("B", self.animation)
 
-
-<<<<<<< HEAD
-=======
-# vvv not confident about this one, pls check :) -emerald
->>>>>>> 8d0f3aef
+#vvv not confident about this one, pls check :) -emerald
 class PlayBlockBreakAnimation(ClientBoundPacket):
     """Sent to play a block breaking animation. (Server -> Client)
 
@@ -65,14 +61,9 @@
         self.stage = stage
 
     def pack(self) -> Buffer:
-        return (
-            Buffer()
-            .write_varint(self.entity_id)
-            .write_position(self.x, self.y, self.z)
-            .write("b", self.stage)
-        )
+        return Buffer().write_varint(self.entity_id).write_position(self.x, self.y, self.z).write("b", self.stage)
 
-#vvv not confident about this one, pls check :) -emerald
+
 class PlayAnimationServerBound(ServerBoundPacket):
     """Sent when a client's arm swings. (Client -> Server)
 
