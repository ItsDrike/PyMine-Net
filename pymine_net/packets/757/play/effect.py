"""For packets related to sound and particle effects."""

from __future__ import annotations

<<<<<<< HEAD
from pymine_net.types.packet import ServerBoundPacket, ClientBoundPacket
from pymine_net.types.buffer import Buffer
=======
from pymine.types.buffer import Buffer
from pymine.types.packet import ClientBoundPacket, ServerBoundPacket
>>>>>>> 33d0078e

__all__ = (
    "PlayEffect",
    "PlayEntityEffect",
    "PlaySoundEffect",
)


class PlayEffect(ClientBoundPacket):
    """Used to play a sound or particle effect. (Server -> Client)

    :param int effect_id: The ID of the effect to be played, see here: https://wiki.vg/Protocol#Effect.
    :param int x: The x coordinate where the sound/particle is played.
    :param int y: The y coordinate where the sound/particle is played.
    :param int z: The z coordinate where the sound/particle is played.
    :param int data: Extra data for certain effects.
    :param bool disable_relative_volume: If false, sound effects fade away with distance.
    :ivar int id: Unique packet ID.
    :ivar effect_id:
    :ivar x:
    :ivar y:
    :ivar z:
    :ivar data:
    :ivar disable_relative_volume:
    """

    id = 0x23

    def __init__(
        self, effect_id: int, x: int, y: int, z: int, data: int, disable_relative_volume: bool
    ) -> None:
        super().__init__()

        self.effect_id = effect_id
        self.x, self.y, self.z = x, y, z
        self.data = data
        self.disable_relative_volume = disable_relative_volume

    def pack(self) -> Buffer:
        return (
            Buffer.write("i", self.effect_id)
            + Buffer.write_position(self.x, self.y, self.z)
            + Buffer.write("i", self.data)
            + Buffer.write("?", self.disable_relative_volume)
        )


class PlayEntityEffect(ClientBoundPacket):
    """Insert fancy docstring here (server -> client)"""

    id = 0x65

    def __init__(self, eid: int, effect_id: bytes, amp: bytes, duration: int, flags: bytes) -> None:
        super().__init__()

        self.eid = eid
        self.effect_id = effect_id
        self.amp = amp
        self.duration = duration
        self.flags = flags

    def pack(self) -> Buffer:
        return (
            Buffer.write_varint(self.eid)
            + self.effect_id
            + self.amp
            + Buffer.write_varint(self.duration)
            + self.flags
        )


class PlaySoundEffect(ClientBoundPacket):
    """Used to play a hardcoded sound event. (Server -> Client)

    :param int sound_id: The ID of the sound to be played.
    :param int category: The sound category, see here: https://wiki.vg/Protocol#Sound_Effect.
    :param int x: The x coordinate of where the effect is to be played.
    :param int y: The y coordinate of where the effect is to be played.
    :param int z: The z coordinate of where the effect is to be played.
    :param float volume: Volume of the sound to be played, between 0.0 and 1.0.
    :param float pitch: The pitch that the sound should be played at, between 0.5 and 2.0.
    :ivar int id: Unique packet ID.
    :ivar sound_id:
    :ivar category:
    :ivar x:
    :ivar y:
    :ivar z:
    :ivar volume:
    :ivar pitch:
    """

    id = 0x5D

    def __init__(
        self, sound_id: int, category: int, x: int, y: int, z: int, volume: float, pitch: float
    ) -> None:
        super().__init__()

        self.sound_id = sound_id
        self.category = category
        self.x, self.y, self.z = x, y, z
        self.volume = volume
        self.pitch = pitch

    def pack(self) -> Buffer:
        return (
            Buffer.write_varint(self.sound_id)
            + Buffer.write_varint(self.category)
            + Buffer.write("i", self.x * 8)
            + Buffer.write("i", self.y * 8)
            + Buffer.write("i", self.z * 8)
            + Buffer.write("f", self.volume)
            + Buffer.write("f", self.pitch)
        )<|MERGE_RESOLUTION|>--- conflicted
+++ resolved
@@ -2,13 +2,8 @@
 
 from __future__ import annotations
 
-<<<<<<< HEAD
+from pymine_net.types.buffer import Buffer
 from pymine_net.types.packet import ServerBoundPacket, ClientBoundPacket
-from pymine_net.types.buffer import Buffer
-=======
-from pymine.types.buffer import Buffer
-from pymine.types.packet import ClientBoundPacket, ServerBoundPacket
->>>>>>> 33d0078e
 
 __all__ = (
     "PlayEffect",
