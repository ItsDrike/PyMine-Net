--- conflicted
+++ resolved
@@ -6,17 +6,13 @@
 __all__ = ("Registry",)
 
 
-<<<<<<< HEAD
 class Registry(Generic[K, V]):
+    """Stores various Minecraft data like block types, block states, particles, fluids, entities, and more."""
+
     data: Dict[K, V]
     data_reversed: Dict[V, K]
 
     @overload
-=======
-class Registry:
-    """Stores various Minecraft data like block types, block states, particles, fluids, entities, and more."""
-
->>>>>>> bb84017d
     def __init__(
         self,
         data: Iterable[V],
