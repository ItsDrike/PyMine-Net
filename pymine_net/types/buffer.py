--- conflicted
+++ resolved
@@ -1,16 +1,9 @@
-<<<<<<< HEAD
-=======
 from __future__ import annotations
 
-from typing import Callable, Optional, Tuple, Union
-import struct
->>>>>>> 13cd3396
 import json
 import struct
 import uuid
 from typing import Callable, Optional, Tuple, Union
-
-from typing_extensions import Self
 
 from pymine_net.enums import Direction, EntityModifier, Pose
 from pymine_net.types import nbt
