<<<<<<< HEAD
from concurrent.futures import ThreadPoolExecutor

from pymine_net.enums import GameState
from pymine_net.net.socket import (
    SocketProtocolClient,
    SocketProtocolServer,
    SocketProtocolServerClient,
)
from pymine_net.packets import load_packet_map
from pymine_net.packets.v_1_18_1.handshaking.handshake import HandshakeHandshake
from pymine_net.packets.v_1_18_1.status.status import (
    StatusStatusPingPong,
    StatusStatusRequest,
    StatusStatusResponse,
)

TESTING_PROTOCOL = 757
TESTING_HOST = "localhost"
TESTING_PORT = 12345
TESTING_RANDOM_LONG = 1234567890
TESTING_STATUS_JSON = {
    "version": {"name": "1.18.1", "protocol": TESTING_PROTOCOL},
    "players": {
        "max": 20,
        "online": 0,
        "sample": [{"name": "Iapetus11", "id": "cbcfa252-867d-4bda-a214-776c881cf370"}],
    },
    "description": {"text": "Hello world"},
    "favicon": None,
}


def test_socket_net_status():
    class TestSocketTCPServer(SocketProtocolServer):
        def new_client_connected(self, client: SocketProtocolServerClient) -> None:
            packet = client.read_packet()
            assert isinstance(packet, HandshakeHandshake)
            assert packet.protocol == TESTING_PROTOCOL
            assert packet.address == "localhost"
            assert packet.port == TESTING_PORT
            assert packet.next_state == GameState.STATUS

            client.state = packet.next_state

            packet = client.read_packet()
            assert isinstance(packet, StatusStatusRequest)

            client.write_packet(StatusStatusResponse(TESTING_STATUS_JSON))

            packet = client.read_packet()
            assert isinstance(packet, StatusStatusPingPong)
            assert packet.payload == TESTING_RANDOM_LONG
            client.write_packet(packet)

    packet_map = load_packet_map(TESTING_PROTOCOL)

    server = TestSocketTCPServer(TESTING_HOST, TESTING_PORT, TESTING_PROTOCOL, packet_map)
    threadpool = ThreadPoolExecutor()
    threadpool.submit(server.run)

    client = SocketProtocolClient(TESTING_HOST, TESTING_PORT, TESTING_PROTOCOL, packet_map)

    # retry connection a couple times before failing because the server takes some time to startup
    for i in range(3):
        try:
            client.connect()
            break
        except ConnectionError:
            if i >= 2:
                raise

    client.write_packet(
        HandshakeHandshake(TESTING_PROTOCOL, TESTING_HOST, TESTING_PORT, GameState.STATUS)
    )
    client.state = GameState.STATUS

    client.write_packet(StatusStatusRequest())

    packet = client.read_packet()
    assert isinstance(packet, StatusStatusResponse)
    assert packet.data == TESTING_STATUS_JSON

    client.write_packet(StatusStatusPingPong(TESTING_RANDOM_LONG))
    packet = client.read_packet()
    assert isinstance(packet, StatusStatusPingPong)
    assert packet.payload == TESTING_RANDOM_LONG

    client.close()

    threadpool.shutdown(wait=False, cancel_futures=True)
    server.close()
=======
# from concurrent.futures import ThreadPoolExecutor

# from pymine_net.enums import GameState
# from pymine_net.net.socket import (
#     SocketProtocolClient,
#     SocketProtocolServer,
#     SocketProtocolServerClient,
# )
# from pymine_net.packets import load_packet_map
# from pymine_net.packets.v_1_18_1.handshaking.handshake import HandshakeHandshake
# from pymine_net.packets.v_1_18_1.status.status import (
#     StatusStatusPingPong,
#     StatusStatusRequest,
#     StatusStatusResponse,
# )

# TESTING_PROTOCOL = 757
# TESTING_HOST = "localhost"
# TESTING_PORT = 12345
# TESTING_RANDOM_LONG = 1234567890
# TESTING_STATUS_JSON = {
#     "version": {"name": "1.18.1", "protocol": TESTING_PROTOCOL},
#     "players": {
#         "max": 20,
#         "online": 0,
#         "sample": [{"name": "Iapetus11", "id": "cbcfa252-867d-4bda-a214-776c881cf370"}],
#     },
#     "description": {"text": "Hello world"},
#     "favicon": None,
# }


# def test_socket_net_status():
#     class TestSocketTCPServer(SocketProtocolServer):
#         def new_client_connected(self, client: SocketProtocolServerClient) -> None:
#             packet = client.read_packet()
#             assert isinstance(packet, HandshakeHandshake)
#             assert packet.protocol == TESTING_PROTOCOL
#             assert packet.address == "localhost"
#             assert packet.port == TESTING_PORT
#             assert packet.next_state == GameState.STATUS

#             client.state = packet.next_state

#             packet = client.read_packet()
#             assert isinstance(packet, StatusStatusRequest)

#             client.write_packet(StatusStatusResponse(TESTING_STATUS_JSON))

#             packet = client.read_packet()
#             assert isinstance(packet, StatusStatusPingPong)
#             assert packet.payload == TESTING_RANDOM_LONG
#             client.write_packet(packet)

#     packet_map = load_packet_map(TESTING_PROTOCOL)

#     server = TestSocketTCPServer(TESTING_HOST, TESTING_PORT, TESTING_PROTOCOL, packet_map)
#     threadpool = ThreadPoolExecutor()
#     threadpool.submit(server.run)

#     client = SocketProtocolClient(TESTING_HOST, TESTING_PORT, TESTING_PROTOCOL, packet_map)

#     # retry connection a couple times before failing because the server takes some time to startup
#     for i in range(3):
#         try:
#             client.connect()
#             break
#         except ConnectionError:
#             if i >= 2:
#                 raise

#     client.write_packet(
#         HandshakeHandshake(TESTING_PROTOCOL, TESTING_HOST, TESTING_PORT, GameState.STATUS)
#     )
#     client.state = GameState.STATUS

#     client.write_packet(StatusStatusRequest())

#     packet = client.read_packet()
#     assert isinstance(packet, StatusStatusResponse)
#     assert packet.data == TESTING_STATUS_JSON

#     client.write_packet(StatusStatusPingPong(TESTING_RANDOM_LONG))
#     packet = client.read_packet()
#     assert isinstance(packet, StatusStatusPingPong)
#     assert packet.payload == TESTING_RANDOM_LONG

#     client.close()

#     threadpool.shutdown(wait=False, cancel_futures=True)
#     server.close()
>>>>>>> 73a43ef3
<|MERGE_RESOLUTION|>--- conflicted
+++ resolved
@@ -1,96 +1,3 @@
-<<<<<<< HEAD
-from concurrent.futures import ThreadPoolExecutor
-
-from pymine_net.enums import GameState
-from pymine_net.net.socket import (
-    SocketProtocolClient,
-    SocketProtocolServer,
-    SocketProtocolServerClient,
-)
-from pymine_net.packets import load_packet_map
-from pymine_net.packets.v_1_18_1.handshaking.handshake import HandshakeHandshake
-from pymine_net.packets.v_1_18_1.status.status import (
-    StatusStatusPingPong,
-    StatusStatusRequest,
-    StatusStatusResponse,
-)
-
-TESTING_PROTOCOL = 757
-TESTING_HOST = "localhost"
-TESTING_PORT = 12345
-TESTING_RANDOM_LONG = 1234567890
-TESTING_STATUS_JSON = {
-    "version": {"name": "1.18.1", "protocol": TESTING_PROTOCOL},
-    "players": {
-        "max": 20,
-        "online": 0,
-        "sample": [{"name": "Iapetus11", "id": "cbcfa252-867d-4bda-a214-776c881cf370"}],
-    },
-    "description": {"text": "Hello world"},
-    "favicon": None,
-}
-
-
-def test_socket_net_status():
-    class TestSocketTCPServer(SocketProtocolServer):
-        def new_client_connected(self, client: SocketProtocolServerClient) -> None:
-            packet = client.read_packet()
-            assert isinstance(packet, HandshakeHandshake)
-            assert packet.protocol == TESTING_PROTOCOL
-            assert packet.address == "localhost"
-            assert packet.port == TESTING_PORT
-            assert packet.next_state == GameState.STATUS
-
-            client.state = packet.next_state
-
-            packet = client.read_packet()
-            assert isinstance(packet, StatusStatusRequest)
-
-            client.write_packet(StatusStatusResponse(TESTING_STATUS_JSON))
-
-            packet = client.read_packet()
-            assert isinstance(packet, StatusStatusPingPong)
-            assert packet.payload == TESTING_RANDOM_LONG
-            client.write_packet(packet)
-
-    packet_map = load_packet_map(TESTING_PROTOCOL)
-
-    server = TestSocketTCPServer(TESTING_HOST, TESTING_PORT, TESTING_PROTOCOL, packet_map)
-    threadpool = ThreadPoolExecutor()
-    threadpool.submit(server.run)
-
-    client = SocketProtocolClient(TESTING_HOST, TESTING_PORT, TESTING_PROTOCOL, packet_map)
-
-    # retry connection a couple times before failing because the server takes some time to startup
-    for i in range(3):
-        try:
-            client.connect()
-            break
-        except ConnectionError:
-            if i >= 2:
-                raise
-
-    client.write_packet(
-        HandshakeHandshake(TESTING_PROTOCOL, TESTING_HOST, TESTING_PORT, GameState.STATUS)
-    )
-    client.state = GameState.STATUS
-
-    client.write_packet(StatusStatusRequest())
-
-    packet = client.read_packet()
-    assert isinstance(packet, StatusStatusResponse)
-    assert packet.data == TESTING_STATUS_JSON
-
-    client.write_packet(StatusStatusPingPong(TESTING_RANDOM_LONG))
-    packet = client.read_packet()
-    assert isinstance(packet, StatusStatusPingPong)
-    assert packet.payload == TESTING_RANDOM_LONG
-
-    client.close()
-
-    threadpool.shutdown(wait=False, cancel_futures=True)
-    server.close()
-=======
 # from concurrent.futures import ThreadPoolExecutor
 
 # from pymine_net.enums import GameState
@@ -181,5 +88,4 @@
 #     client.close()
 
 #     threadpool.shutdown(wait=False, cancel_futures=True)
-#     server.close()
->>>>>>> 73a43ef3
+#     server.close()